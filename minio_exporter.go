--- conflicted
+++ resolved
@@ -161,6 +161,8 @@
 			storageInfo = stats.Data.StorageInfo
 			connStats := stats.Data.ConnStats
 			properties := stats.Data.Properties
+			httpStats := stats.Data.HTTPStats
+
 			ch <- prometheus.MustNewConstMetric(
 				prometheus.NewDesc(
 					prometheus.BuildFQName(namespace, "server", "uptime"),
@@ -185,6 +187,8 @@
 					nil),
 				prometheus.GaugeValue,
 				float64(connStats.TotalOutputBytes), host)
+
+			collectHTTPStats(httpStats, host, ch)
 		} else {
 			serverUp = 0
 		}
@@ -196,209 +200,204 @@
 				[]string{"minio_host"},
 				nil),
 			prometheus.GaugeValue,
-<<<<<<< HEAD
-			float64(connStats.TotalOutputBytes), host)
-		httpStats := stats.Data.HTTPStats
-		ch <- prometheus.MustNewConstMetric(
-			prometheus.NewDesc(
-				prometheus.BuildFQName(namespace, "http", "total_count_heads"),
-				"Minio total input bytes received",
-				[]string{"minio_host"},
-				nil),
-			prometheus.GaugeValue,
-			float64(httpStats.TotalHEADStats.Count), host)
-
-		f, _ := time.ParseDuration(httpStats.TotalHEADStats.AvgDuration)
-		ch <- prometheus.MustNewConstMetric(
-			prometheus.NewDesc(
-				prometheus.BuildFQName(namespace, "http", "total_avg_duration_heads"),
-				"Minio total input bytes received",
-				[]string{"minio_host"},
-				nil),
-			prometheus.GaugeValue,
-			float64(f.Seconds()), host)
-
-		ch <- prometheus.MustNewConstMetric(
-			prometheus.NewDesc(
-				prometheus.BuildFQName(namespace, "http", "success_count_heads"),
-				"Minio total output bytes received",
-				[]string{"minio_host"},
-				nil),
-			prometheus.GaugeValue,
-			float64(httpStats.SuccessHEADStats.Count), host)
-
-	    g, _ := time.ParseDuration(httpStats.SuccessHEADStats.AvgDuration)
-		ch <- prometheus.MustNewConstMetric(
-			prometheus.NewDesc(
-				prometheus.BuildFQName(namespace, "http", "success_avg_duration_heads"),
-				"Minio total output bytes received",
-				[]string{"minio_host"},
-				nil),
-			prometheus.GaugeValue,
-			float64(g.Seconds()), host)
-
-		ch <- prometheus.MustNewConstMetric(
-			prometheus.NewDesc(
-				prometheus.BuildFQName(namespace, "http", "total_count_gets"),
-				"Minio total input bytes received",
-				[]string{"minio_host"},
-				nil),
-			prometheus.GaugeValue,
-			float64(httpStats.TotalGETStats.Count), host)
-
-	    h, _ := time.ParseDuration(httpStats.TotalGETStats.AvgDuration)
-		ch <- prometheus.MustNewConstMetric(
-			prometheus.NewDesc(
-				prometheus.BuildFQName(namespace, "http", "total_avg_duration_gets"),
-				"Minio total input bytes received",
-				[]string{"minio_host"},
-				nil),
-			prometheus.GaugeValue,
-			float64(h.Seconds()), host)
-
-		ch <- prometheus.MustNewConstMetric(
-			prometheus.NewDesc(
-				prometheus.BuildFQName(namespace, "http", "success_count_gets"),
-				"Minio total output bytes received",
-				[]string{"minio_host"},
-				nil),
-			prometheus.GaugeValue,
-			float64(httpStats.SuccessGETStats.Count), host)
-
-	    i, _ := time.ParseDuration(httpStats.SuccessGETStats.AvgDuration)
-		ch <- prometheus.MustNewConstMetric(
-			prometheus.NewDesc(
-				prometheus.BuildFQName(namespace, "http", "success_avg_duration_gets"),
-				"Minio total output bytes received",
-				[]string{"minio_host"},
-				nil),
-			prometheus.GaugeValue,
-			float64(i.Seconds()), host)
-
-		ch <- prometheus.MustNewConstMetric(
-			prometheus.NewDesc(
-				prometheus.BuildFQName(namespace, "http", "total_count_puts"),
-				"Minio total input bytes received",
-				[]string{"minio_host"},
-				nil),
-			prometheus.GaugeValue,
-			float64(httpStats.TotalPUTStats.Count), host)
-
-	    j, _ := time.ParseDuration(httpStats.TotalPUTStats.AvgDuration)
-		ch <- prometheus.MustNewConstMetric(
-			prometheus.NewDesc(
-				prometheus.BuildFQName(namespace, "http", "total_avg_duration_puts"),
-				"Minio total input bytes received",
-				[]string{"minio_host"},
-				nil),
-			prometheus.GaugeValue,
-			float64(j.Seconds()), host)
-
-		ch <- prometheus.MustNewConstMetric(
-			prometheus.NewDesc(
-				prometheus.BuildFQName(namespace, "http", "success_count_puts"),
-				"Minio total output bytes received",
-				[]string{"minio_host"},
-				nil),
-			prometheus.GaugeValue,
-			float64(httpStats.SuccessPUTStats.Count), host)
-
-
-	    k, _ := time.ParseDuration(httpStats.SuccessPUTStats.AvgDuration)
-		ch <- prometheus.MustNewConstMetric(
-			prometheus.NewDesc(
-				prometheus.BuildFQName(namespace, "http", "success_avg_duration_puts"),
-				"Minio total output bytes received",
-				[]string{"minio_host"},
-				nil),
-			prometheus.GaugeValue,
-			float64(k.Seconds()), host)
-
-		ch <- prometheus.MustNewConstMetric(
-			prometheus.NewDesc(
-				prometheus.BuildFQName(namespace, "http", "total_count_posts"),
-				"Minio total input bytes received",
-				[]string{"minio_host"},
-				nil),
-			prometheus.GaugeValue,
-			float64(httpStats.TotalPOSTStats.Count), host)
-
-	    l, _ := time.ParseDuration(httpStats.TotalPOSTStats.AvgDuration)
-		ch <- prometheus.MustNewConstMetric(
-			prometheus.NewDesc(
-				prometheus.BuildFQName(namespace, "http", "total_avg_duration_posts"),
-				"Minio total input bytes received",
-				[]string{"minio_host"},
-				nil),
-			prometheus.GaugeValue,
-			float64(l.Seconds()), host)
-
-		ch <- prometheus.MustNewConstMetric(
-			prometheus.NewDesc(
-				prometheus.BuildFQName(namespace, "http", "success_count_posts"),
-				"Minio total output bytes received",
-				[]string{"minio_host"},
-				nil),
-			prometheus.GaugeValue,
-			float64(httpStats.SuccessPOSTStats.Count), host)
-
-	    m, _ := time.ParseDuration(httpStats.SuccessPOSTStats.AvgDuration)
-		ch <- prometheus.MustNewConstMetric(
-			prometheus.NewDesc(
-				prometheus.BuildFQName(namespace, "http", "success_avg_duration_posts"),
-				"Minio total output bytes received",
-				[]string{"minio_host"},
-				nil),
-			prometheus.GaugeValue,
-			float64(m.Seconds()), host)
-
-		ch <- prometheus.MustNewConstMetric(
-			prometheus.NewDesc(
-				prometheus.BuildFQName(namespace, "http", "total_count_deletes"),
-				"Minio total input bytes received",
-				[]string{"minio_host"},
-				nil),
-			prometheus.GaugeValue,
-			float64(httpStats.TotalDELETEStats.Count), host)
-
-	    n, _ := time.ParseDuration(httpStats.TotalDELETEStats.AvgDuration)
-		ch <- prometheus.MustNewConstMetric(
-			prometheus.NewDesc(
-				prometheus.BuildFQName(namespace, "http", "total_avg_duration_deletes"),
-				"Minio total input bytes received",
-				[]string{"minio_host"},
-				nil),
-			prometheus.GaugeValue,
-			float64(n.Seconds()), host)
-
-		ch <- prometheus.MustNewConstMetric(
-			prometheus.NewDesc(
-				prometheus.BuildFQName(namespace, "http", "success_count_deletes"),
-				"Minio total output bytes received",
-				[]string{"minio_host"},
-				nil),
-			prometheus.GaugeValue,
-			float64(httpStats.SuccessDELETEStats.Count), host)
-
-	    o, _ := time.ParseDuration(httpStats.SuccessDELETEStats.AvgDuration)
-		ch <- prometheus.MustNewConstMetric(
-			prometheus.NewDesc(
-				prometheus.BuildFQName(namespace, "http", "success_avg_duration_deletes"),
-				"Minio total output bytes received",
-				[]string{"minio_host"},
-				nil),
-			prometheus.GaugeValue,
-			float64(o.Seconds()), host)
-
-		collectStorageInfo(stats.Data.StorageInfo, host, ch)
-=======
 			float64(serverUp), host)
->>>>>>> 4d2bf1b0
 	}
 
 	if storageInfo != (madmin.StorageInfo{}) {
 		collectStorageInfo(storageInfo, ch)
 	}
+}
+
+func collectHTTPStats(httpStats madmin.ServerHTTPStats, host string, ch chan<- prometheus.Metric) {
+	ch <- prometheus.MustNewConstMetric(
+		prometheus.NewDesc(
+			prometheus.BuildFQName(namespace, "http", "total_count_heads"),
+			"Minio total input bytes received",
+			[]string{"minio_host"},
+			nil),
+		prometheus.GaugeValue,
+		float64(httpStats.TotalHEADStats.Count), host)
+
+	totHEADStats, _ := time.ParseDuration(httpStats.TotalHEADStats.AvgDuration)
+	ch <- prometheus.MustNewConstMetric(
+		prometheus.NewDesc(
+			prometheus.BuildFQName(namespace, "http", "total_avg_duration_heads"),
+			"Minio total input bytes received",
+			[]string{"minio_host"},
+			nil),
+		prometheus.GaugeValue,
+		float64(totHEADStats.Seconds()), host)
+
+	ch <- prometheus.MustNewConstMetric(
+		prometheus.NewDesc(
+			prometheus.BuildFQName(namespace, "http", "success_count_heads"),
+			"Minio total output bytes received",
+			[]string{"minio_host"},
+			nil),
+		prometheus.GaugeValue,
+		float64(httpStats.SuccessHEADStats.Count), host)
+
+	succHEADStats, _ := time.ParseDuration(httpStats.SuccessHEADStats.AvgDuration)
+	ch <- prometheus.MustNewConstMetric(
+		prometheus.NewDesc(
+			prometheus.BuildFQName(namespace, "http", "success_avg_duration_heads"),
+			"Minio total output bytes received",
+			[]string{"minio_host"},
+			nil),
+		prometheus.GaugeValue,
+		float64(succHEADStats.Seconds()), host)
+
+	ch <- prometheus.MustNewConstMetric(
+		prometheus.NewDesc(
+			prometheus.BuildFQName(namespace, "http", "total_count_gets"),
+			"Minio total input bytes received",
+			[]string{"minio_host"},
+			nil),
+		prometheus.GaugeValue,
+		float64(httpStats.TotalGETStats.Count), host)
+
+	totGETStats, _ := time.ParseDuration(httpStats.TotalGETStats.AvgDuration)
+	ch <- prometheus.MustNewConstMetric(
+		prometheus.NewDesc(
+			prometheus.BuildFQName(namespace, "http", "total_avg_duration_gets"),
+			"Minio total input bytes received",
+			[]string{"minio_host"},
+			nil),
+		prometheus.GaugeValue,
+		float64(totGETStats.Seconds()), host)
+
+	ch <- prometheus.MustNewConstMetric(
+		prometheus.NewDesc(
+			prometheus.BuildFQName(namespace, "http", "success_count_gets"),
+			"Minio total output bytes received",
+			[]string{"minio_host"},
+			nil),
+		prometheus.GaugeValue,
+		float64(httpStats.SuccessGETStats.Count), host)
+
+	succGETStats, _ := time.ParseDuration(httpStats.SuccessGETStats.AvgDuration)
+	ch <- prometheus.MustNewConstMetric(
+		prometheus.NewDesc(
+			prometheus.BuildFQName(namespace, "http", "success_avg_duration_gets"),
+			"Minio total output bytes received",
+			[]string{"minio_host"},
+			nil),
+		prometheus.GaugeValue,
+		float64(succGETStats.Seconds()), host)
+
+	ch <- prometheus.MustNewConstMetric(
+		prometheus.NewDesc(
+			prometheus.BuildFQName(namespace, "http", "total_count_puts"),
+			"Minio total input bytes received",
+			[]string{"minio_host"},
+			nil),
+		prometheus.GaugeValue,
+		float64(httpStats.TotalPUTStats.Count), host)
+
+	totPUTStats, _ := time.ParseDuration(httpStats.TotalPUTStats.AvgDuration)
+	ch <- prometheus.MustNewConstMetric(
+		prometheus.NewDesc(
+			prometheus.BuildFQName(namespace, "http", "total_avg_duration_puts"),
+			"Minio total input bytes received",
+			[]string{"minio_host"},
+			nil),
+		prometheus.GaugeValue,
+		float64(totPUTStats.Seconds()), host)
+
+	ch <- prometheus.MustNewConstMetric(
+		prometheus.NewDesc(
+			prometheus.BuildFQName(namespace, "http", "success_count_puts"),
+			"Minio total output bytes received",
+			[]string{"minio_host"},
+			nil),
+		prometheus.GaugeValue,
+		float64(httpStats.SuccessPUTStats.Count), host)
+
+	succPUTStats, _ := time.ParseDuration(httpStats.SuccessPUTStats.AvgDuration)
+	ch <- prometheus.MustNewConstMetric(
+		prometheus.NewDesc(
+			prometheus.BuildFQName(namespace, "http", "success_avg_duration_puts"),
+			"Minio total output bytes received",
+			[]string{"minio_host"},
+			nil),
+		prometheus.GaugeValue,
+		float64(succPUTStats.Seconds()), host)
+
+	ch <- prometheus.MustNewConstMetric(
+		prometheus.NewDesc(
+			prometheus.BuildFQName(namespace, "http", "total_count_posts"),
+			"Minio total input bytes received",
+			[]string{"minio_host"},
+			nil),
+		prometheus.GaugeValue,
+		float64(httpStats.TotalPOSTStats.Count), host)
+
+	totPOSTStats, _ := time.ParseDuration(httpStats.TotalPOSTStats.AvgDuration)
+	ch <- prometheus.MustNewConstMetric(
+		prometheus.NewDesc(
+			prometheus.BuildFQName(namespace, "http", "total_avg_duration_posts"),
+			"Minio total input bytes received",
+			[]string{"minio_host"},
+			nil),
+		prometheus.GaugeValue,
+		float64(totPOSTStats.Seconds()), host)
+
+	ch <- prometheus.MustNewConstMetric(
+		prometheus.NewDesc(
+			prometheus.BuildFQName(namespace, "http", "success_count_posts"),
+			"Minio total output bytes received",
+			[]string{"minio_host"},
+			nil),
+		prometheus.GaugeValue,
+		float64(httpStats.SuccessPOSTStats.Count), host)
+
+	succPOSTStats, _ := time.ParseDuration(httpStats.SuccessPOSTStats.AvgDuration)
+	ch <- prometheus.MustNewConstMetric(
+		prometheus.NewDesc(
+			prometheus.BuildFQName(namespace, "http", "success_avg_duration_posts"),
+			"Minio total output bytes received",
+			[]string{"minio_host"},
+			nil),
+		prometheus.GaugeValue,
+		float64(succPOSTStats.Seconds()), host)
+
+	ch <- prometheus.MustNewConstMetric(
+		prometheus.NewDesc(
+			prometheus.BuildFQName(namespace, "http", "total_count_deletes"),
+			"Minio total input bytes received",
+			[]string{"minio_host"},
+			nil),
+		prometheus.GaugeValue,
+		float64(httpStats.TotalDELETEStats.Count), host)
+
+	totDELETEStats, _ := time.ParseDuration(httpStats.TotalDELETEStats.AvgDuration)
+	ch <- prometheus.MustNewConstMetric(
+		prometheus.NewDesc(
+			prometheus.BuildFQName(namespace, "http", "total_avg_duration_deletes"),
+			"Minio total input bytes received",
+			[]string{"minio_host"},
+			nil),
+		prometheus.GaugeValue,
+		float64(totDELETEStats.Seconds()), host)
+
+	ch <- prometheus.MustNewConstMetric(
+		prometheus.NewDesc(
+			prometheus.BuildFQName(namespace, "http", "success_count_deletes"),
+			"Minio total output bytes received",
+			[]string{"minio_host"},
+			nil),
+		prometheus.GaugeValue,
+		float64(httpStats.SuccessDELETEStats.Count), host)
+
+	succDELETEStats, _ := time.ParseDuration(httpStats.SuccessDELETEStats.AvgDuration)
+	ch <- prometheus.MustNewConstMetric(
+		prometheus.NewDesc(
+			prometheus.BuildFQName(namespace, "http", "success_avg_duration_deletes"),
+			"Minio total output bytes received",
+			[]string{"minio_host"},
+			nil),
+		prometheus.GaugeValue,
+		float64(succDELETEStats.Seconds()), host)
 }
 
 func collectStorageInfo(si madmin.StorageInfo, ch chan<- prometheus.Metric) {
